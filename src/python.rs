--- conflicted
+++ resolved
@@ -277,18 +277,12 @@
 /// PyFastxReader:
 ///     A class with instances that are iterators that yield `Record` objects.
 #[pyfunction]
-<<<<<<< HEAD
-fn parse_fastx_file(path: PathBuf) -> PyResult<PyFastxReader> {
-    let reader = py_try!(rs_parse_fastx_file(path));
+#[pyo3(name = "parse_fastx_file")]
+fn py_parse_fastx_file(path: PathBuf) -> PyResult<PyFastxReader> {
+    let reader = py_try!(parse_fastx_file(path));
     Ok(PyFastxReader {
         reader: reader.into(),
     })
-=======
-#[pyo3(name = "parse_fastx_file")]
-fn py_parse_fastx_file(path: PathBuf) -> PyResult<PyFastxReader> {
-    let reader = py_try!(parse_fastx_file(path));
-    Ok(PyFastxReader { reader })
->>>>>>> d1fdc356
 }
 
 /// Parse sequence records from a FASTA/FASTQ string.
@@ -421,11 +415,7 @@
     m.add_wrapped(wrap_pyfunction!(parse_fastx_string))?;
     m.add_wrapped(wrap_pyfunction!(normalize_seq))?;
     m.add_wrapped(wrap_pyfunction!(reverse_complement))?;
-<<<<<<< HEAD
+    m.add_wrapped(wrap_pyfunction!(py_decode_phred))?;
     m.add("NeedletailError", py.get_type::<NeedletailError>())?;
-=======
-    m.add_wrapped(wrap_pyfunction!(py_decode_phred))?;
-    m.add("NeedletailError", py.get_type_bound::<NeedletailError>())?;
->>>>>>> d1fdc356
     Ok(())
 }